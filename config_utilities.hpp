/**
AUTHOR:       Lukas Schmid <schmluk@mavt.ethz.ch>
AFFILIATION:  Autonomous Systems Lab (ASL), ETH Zürich
SOURCE:       https://github.com/ethz-asl/config_utilities
VERSION:      1.0.3
LICENSE:      BSD-3-Clause

Copyright 2020 Autonomous Systems Lab (ASL), ETH Zürich.

Redistribution and use in source and binary forms, with or without modification,
are permitted provided that the following conditions are met:

1. Redistributions of source code must retain the above copyright notice, this
   list of conditions and the following disclaimer.

2. Redistributions in binary form must reproduce the above copyright notice,
   this list of conditions and the following disclaimer in the documentation
   and/or other materials provided with the distribution.

3. Neither the name of the copyright holder nor the names of its contributors
   may be used to endorse or promote products derived from this software without
   specific prior written permission.

THIS SOFTWARE IS PROVIDED BY THE COPYRIGHT HOLDERS AND CONTRIBUTORS "AS IS" AND
ANY EXPRESS OR IMPLIED WARRANTIES, INCLUDING, BUT NOT LIMITED TO, THE IMPLIED
WARRANTIES OF MERCHANTABILITY AND FITNESS FOR A PARTICULAR PURPOSE ARE
DISCLAIMED. IN NO EVENT SHALL THE COPYRIGHT HOLDER OR CONTRIBUTORS BE LIABLE
FOR ANY DIRECT, INDIRECT, INCIDENTAL, SPECIAL, EXEMPLARY, OR CONSEQUENTIAL
DAMAGES (INCLUDING, BUT NOT LIMITED TO, PROCUREMENT OF SUBSTITUTE GOODS OR
SERVICES; LOSS OF USE, DATA, OR PROFITS; OR BUSINESS INTERRUPTION) HOWEVER
CAUSED AND ON ANY THEORY OF LIABILITY, WHETHER IN CONTRACT, STRICT LIABILITY,
OR TORT (INCLUDING NEGLIGENCE OR OTHERWISE) ARISING IN ANY WAY OUT OF THE USE OF
THIS SOFTWARE, EVEN IF ADVISED OF THE POSSIBILITY OF SUCH DAMAGE.
 */

// Raise a redefined warning if different versions are used. v=MMmmPP.
#define CONFIG_UTILITIES_VERSION 010003

/**
 * Depending on which headers are available, ROS dependencies are included in
 * the library. Make sure to include config_utilities.hpp after these headers.
 */

// <ros/node_handle.h>
#ifdef ROSCPP_NODE_HANDLE_H
#ifndef CONFIG_UTILITIES_ROS_ENABLED
#define CONFIG_UTILITIES_ROS_ENABLED
#endif  // CONFIG_UTILITIES_ROS_ENABLED
#endif  // ROSCPP_NODE_HANDLE_H

// <kindr/minimal/quat-transformation.h>
#ifdef KINDR_MINIMAL_QUAT_TRANSFORMATION_H_
#ifndef CONFIG_UTILITIES_TRANSFORMATION_ENABLED
#define CONFIG_UTILITIES_TRANSFORMATION_ENABLED
#endif  // CONFIG_UTILITIES_TRANSFORMATION_ENABLED
#endif  // KINDR_MINIMAL_QUAT_TRANSFORMATION_H_

#ifndef CONFIG_UTILITIES_CORE_HPP_
#define CONFIG_UTILITIES_CORE_HPP_

#include <algorithm>
#include <cstring>
#include <iomanip>
#include <map>
#include <memory>
#include <sstream>
#include <string>
#include <type_traits>
#include <typeinfo>
#include <unordered_map>
#include <utility>

#include <glog/logging.h>
#include <xmlrpcpp/XmlRpcValue.h>

namespace config_utilities {

/**
 * ==================== Settings ====================
 */
namespace internal {
struct GlobalSettings {
  GlobalSettings(const GlobalSettings& other) = delete;
  GlobalSettings& operator=(const GlobalSettings& other) = delete;

  // Settings
  unsigned int default_print_width = 80;
  unsigned int default_print_indent = 30;
  unsigned int default_subconfig_indent = 3;

  static GlobalSettings& instance() {
    static GlobalSettings settings;
    return settings;
  }

 private:
  GlobalSettings() = default;
};
}  // namespace internal

// Access.
inline internal::GlobalSettings& GlobalSettings() {
  return internal::GlobalSettings::instance();
}

/**
 * ==================== Utilities ====================
 */

// Add required command line arguments if needed. Keeps memory over the scope
// of existence for this class.
class RequiredArguments {
 public:
  explicit RequiredArguments(int* argc, char*** argv,
                             const std::vector<std::string>& arguments) {
    // Read old arguments to string.
    std::vector<std::string> old_args;
    old_args.reserve(*argc);
    for (int i = 0; i < *argc; ++i) {
      old_args.emplace_back((*argv)[i]);
    }

    // Detect new arguments.
    std::vector<std::string> added_args;
    for (const std::string& arg : arguments) {
      if (std::find(old_args.begin(), old_args.end(), arg) == old_args.end()) {
        added_args.push_back(arg);
      }
    }

    // Write old arguments.
    *argc = old_args.size() + added_args.size();
    argv_aux_ = std::vector<std::unique_ptr<char>>(*argc);
    for (int i = 0; i < old_args.size(); ++i) {
      argv_aux_[i].reset(new char[std::strlen((*argv)[i]) + 1]);
      strcpy(argv_aux_[i].get(), (*argv)[i]);
    }

    // Write new arguments.
    for (int i = old_args.size(); i < *argc; ++i) {
      argv_aux_[i].reset(
          new char[std::strlen(added_args[i - old_args.size()].c_str()) +
              1]);  // Extra char for null-terminated string.
      strcpy(argv_aux_[i].get(), added_args[i - old_args.size()].c_str());
    }

    // Write argv.
    argv_.reserve(*argc);
    for (int i = 0; i < *argc; ++i) {
      argv_[i] = argv_aux_[i].get();
    }
    *argv = argv_.data();
  }

 private:
  std::vector<char*> argv_;
  std::vector<std::unique_ptr<char>> argv_aux_;
};

/**
 * ==================== Internal Utilities ====================
 */
namespace internal {
// Printing utility
inline std::string printCenter(const std::string& text, int width,
                               char symbol) {
  int first = std::max((width - static_cast<int>(text.length()) - 2) / 2, 0);
  std::string result = std::string(first, symbol) + " " + text + " ";
  result += std::string(std::max(width - static_cast<int>(result.length()), 0),
                        symbol);
  return result;
}

// Type verification
struct ConfigInternalVerificator {};
template <typename T>
inline bool isConfig(const T* candidate) {
  try {
    throw candidate;
  } catch (const ConfigInternalVerificator*) {
    return true;
  } catch (...) {
  }
  return false;
}

// Setup type
using ParamMap = std::unordered_map<std::string, XmlRpc::XmlRpcValue>;

// XML casts
template <typename T>
inline bool xmlCast(const XmlRpc::XmlRpcValue& xml, T*) {
  return false;
}

inline bool xmlCast(const XmlRpc::XmlRpcValue& xml, bool* param = nullptr) {
  switch (xml.getType()) {
    case XmlRpc::XmlRpcValue::Type::TypeBoolean: {
      if (param) {
        *param = static_cast<bool>(xml);
      }
      return true;
    }
    case XmlRpc::XmlRpcValue::Type::TypeInt: {
      if (param) {
        *param = static_cast<bool>(static_cast<int>(xml));
      }
      return true;
    }
    case XmlRpc::XmlRpcValue::Type::TypeDouble: {
      if (param) {
        *param = static_cast<bool>(static_cast<double>(xml));
      }
      return true;
    }
    default:
      return false;
  }
}

inline bool xmlCast(const XmlRpc::XmlRpcValue& xml, int* param = nullptr) {
  switch (xml.getType()) {
    case XmlRpc::XmlRpcValue::Type::TypeBoolean: {
      if (param) {
        *param = static_cast<int>(static_cast<bool>(xml));
      }
      return true;
    }
    case XmlRpc::XmlRpcValue::Type::TypeInt: {
      if (param) {
        *param = static_cast<int>(xml);
      }
      return true;
    }
    case XmlRpc::XmlRpcValue::Type::TypeDouble: {
      if (param) {
        *param = static_cast<int>(static_cast<double>(xml));
      }
      return true;
    }
    default:
      return false;
  }
}

inline bool xmlCast(const XmlRpc::XmlRpcValue& xml, float* param = nullptr) {
  switch (xml.getType()) {
    case XmlRpc::XmlRpcValue::Type::TypeBoolean: {
      if (param) {
        *param = static_cast<float>(static_cast<bool>(xml));
      }
      return true;
    }
    case XmlRpc::XmlRpcValue::Type::TypeInt: {
      if (param) {
        *param = static_cast<float>(static_cast<int>(xml));
      }
      return true;
    }
    case XmlRpc::XmlRpcValue::Type::TypeDouble: {
      if (param) {
        *param = static_cast<float>(static_cast<double>(xml));
      }
      return true;
    }
    default:
      return false;
  }
}

inline bool xmlCast(const XmlRpc::XmlRpcValue& xml, double* param = nullptr) {
  switch (xml.getType()) {
    case XmlRpc::XmlRpcValue::Type::TypeBoolean: {
      if (param) {
        *param = static_cast<double>(static_cast<bool>(xml));
      }
      return true;
    }
    case XmlRpc::XmlRpcValue::Type::TypeInt: {
      if (param) {
        *param = static_cast<double>(static_cast<int>(xml));
      }
      return true;
    }
    case XmlRpc::XmlRpcValue::Type::TypeDouble: {
      if (param) {
        *param = static_cast<double>(xml);
      }
      return true;
    }
    default:
      return false;
  }
}

inline bool xmlCast(const XmlRpc::XmlRpcValue& xml,
                    std::string* param = nullptr) {
  switch (xml.getType()) {
    case XmlRpc::XmlRpcValue::Type::TypeString: {
      if (param) {
        *param = static_cast<std::string>(xml);
      }
      return true;
    }
    default:
      return false;
  }
}

template <typename T>
inline bool xmlCast(const XmlRpc::XmlRpcValue& xml,
                    std::vector<T>* param = nullptr) {
  if (xml.getType() != XmlRpc::XmlRpcValue::TypeArray) {
    return false;
  }
  if (param) {
    param->resize(xml.size());
    for (int i = 0; i < xml.size(); i++) {
      T value;
      if (!xmlCast(xml[i], &value)) {
        return false;
      }
      param->at(i) = value;
    }
  }
  return true;
}

struct ConfigInternal;
}  // namespace internal

/**
 * ==================== ConfigChecker ====================
 */

// Utility tool to make checking configs easier and more readable.
class ConfigChecker {
 public:
  explicit ConfigChecker(std::string module_name)
      : name_(std::move(module_name)),
        print_width_(GlobalSettings().default_print_width){}

  bool isValid(bool print_warnings = false) const {
    if (warnings_.empty()) {
      return true;
    }
    if (print_warnings) {
      std::string sev = "Warning: ";
      int length = print_width_ - sev.length();
      std::string warning =
          "\n" + internal::printCenter(name_, print_width_, '=');
      for (std::string w : warnings_) {
        std::string line = sev;
        while (w.length() > length) {
          line.append(w.substr(0, length));
          w = w.substr(length);
          warning.append("\n" + line);
          line = std::string(sev.length(), ' ');
        }
        warning.append("\n" + line + w);
      }
      warning = warning + "\n" + std::string(print_width_, '=');
      LOG(WARNING) << warning;
    }
    return false;
  }

  void checkValid() const { CHECK(isValid(true)); }

  void reset() { warnings_.clear(); }

  template <typename T>
  void checkGT(const T& param, const T& value, const std::string& name) {
    if (param <= value) {
      std::stringstream ss;
      ss << "Param '" << name << "' is expected > '" << value << "' (is: '"
         << param << "').";
      warnings_.emplace_back(ss.str());
    }
  }

  template <typename T>
  void checkGE(const T& param, const T& value, const std::string& name) {
    if (param < value) {
      std::stringstream ss;
      ss << "Param '" << name << "' is expected >= '" << value << "' (is: '"
         << param << "').";
      warnings_.emplace_back(ss.str());
    }
  }

  template <typename T>
  void checkLT(const T& param, const T& value, const std::string& name) {
    if (param >= value) {
      std::stringstream ss;
      ss << "Param '" << name << "' is expected < '" << value << "' (is: '"
         << param << "').";
      warnings_.emplace_back(ss.str());
    }
  }

  template <typename T>
  void checkLE(const T& param, const T& value, const std::string& name) {
    if (param > value) {
      std::stringstream ss;
      ss << "Param '" << name << "' is expected <= '" << value << "' (is: '"
         << param << "').";
      warnings_.emplace_back(ss.str());
    }
  }

  template <typename T>
  void checkEq(const T& param, const T& value, const std::string& name) {
    if (param != value) {
      std::stringstream ss;
      ss << "Param '" << name << "' is expected to be '" << value << "' (is: '"
         << param << "').";
      warnings_.emplace_back(ss.str());
    }
  }

  template <typename T>
  void checkNE(const T& param, const T& value, const std::string& name) {
    if (param == value) {
      std::stringstream ss;
      ss << "Param '" << name << "' is expected to be different from '" << value
         << "'.";
      warnings_.emplace_back(ss.str());
    }
  }

  void checkCond(bool condition, const std::string& warning) {
    if (!condition) {
      warnings_.emplace_back(warning);
    }
  }

  void setPrintWidth(int width) { print_width_ = width; }

 private:
  const std::string name_;
  std::vector<std::string> warnings_;
  int print_width_;
};

/**
 * ==================== ConfigInternal ====================
 */
namespace internal {
// Base class for internal use.
struct ConfigInternal : public ConfigInternalVerificator {
 public:
  explicit ConfigInternal(std::string name)
      : name_(std::move(name)), meta_data_(new MetaData()) {}

  ConfigInternal(const ConfigInternal& other)
      : name_(other.name_), meta_data_(new MetaData(*(other.meta_data_))) {}

  ConfigInternal& operator=(const ConfigInternal& other) {
    name_ = other.name_;
    meta_data_.reset(new MetaData(*(other.meta_data_)));
    return *this;
  }

  bool isValid(bool print_warnings = false) const {
    meta_data_->checker = std::make_unique<ConfigChecker>(name_);
    meta_data_->checker->setPrintWidth(meta_data_->print_width);
    meta_data_->print_warnings = print_warnings;
    checkParams();
    bool result = meta_data_->checker->isValid(print_warnings);
    meta_data_->checker.reset(nullptr);
    return result;
  }

  std::string toString() const {
    meta_data_->messages = std::make_unique<std::vector<std::string>>();
    meta_data_->merged_setup_already_used = true;
    meta_data_->merged_setup_set_params = false;
    meta_data_->merged_setup_currently_active = true;
    // NOTE: setupParamsAndPrinting() does not modify 'this' in printing mode.
    ((ConfigInternal*)this)->setupParamsAndPrinting();
<<<<<<< HEAD
    meta_data_->merged_setup_currently_active = false;
    if (!meta_data_->merged_setup_already_used) {
      printFields();
    }
=======
    printFields();
>>>>>>> 25b6807e
    std::string result =
        internal::printCenter(name_, meta_data_->print_width, '=');
    for (const std::string& msg : *(meta_data_->messages)) {
      result.append("\n" + msg);
    }
    result.append("\n" + std::string(meta_data_->print_width, '='));
    meta_data_->messages.reset(nullptr);
    return result;
  };

  // Implementable setup tool.
  virtual void initializeDependentVariableDefaults() {}

  virtual void checkParams() const {}

  virtual void printFields() const {
    if (!meta_data_->merged_setup_already_used) {
      meta_data_->messages->emplace_back(
          std::string(meta_data_->indent, ' ')
              .append("The 'printFields()' method is not implemented."));
    }
  }

  virtual void fromRosParam() {
    if (!meta_data_->merged_setup_already_used) {
      LOG(WARNING) << "fromRosParam() is not implemented for '" << name_
                   << "', no parameters will be loaded.";
    }
  }

  virtual void setupParamsAndPrinting() {
    // If this is overwritten this won't be set and will precede fromRosParam
    // and printField.
    meta_data_->merged_setup_already_used = false;
  }

  // General Tools.
  void setConfigName(const std::string& name) { name_ = name; }
  void setPrintWidth(int width) { meta_data_->print_width = width; }
  void setPrintIndent(int indent) { meta_data_->print_indent = indent; }

 protected:
  // Checking Tools.
  template <typename T>
  void checkParamGT(const T& param, const T& value,
                    const std::string& name) const {
    if (!meta_data_->checker) {
      LOG(WARNING) << "'checkParamGT()' calls are only allowed within the "
                      "'checkParams()' method, no checks will be performed.";
      return;
    }
    meta_data_->checker->checkGT(param, value, name);
  }

  template <typename T>
  void checkParamGE(const T& param, const T& value,
                    const std::string& name) const {
    if (!meta_data_->checker) {
      LOG(WARNING) << "'checkParamGE()' calls are only allowed within the "
                      "'checkParams()' method, no checks will be performed.";
      return;
    }
    meta_data_->checker->checkGE(param, value, name);
  }

  template <typename T>
  void checkParamLT(const T& param, const T& value,
                    const std::string& name) const {
    if (!meta_data_->checker) {
      LOG(WARNING) << "'checkParamLT()' calls are only allowed within the "
                      "'checkParams()' method, no checks will be performed.";
      return;
    }
    meta_data_->checker->checkLT(param, value, name);
  }

  template <typename T>
  void checkParamLE(const T& param, const T& value,
                    const std::string& name) const {
    if (!meta_data_->checker) {
      LOG(WARNING) << "'checkParamLE()' calls are only allowed within the "
                      "'checkParams()' method, no checks will be performed.";
      return;
    }
    meta_data_->checker->checkLE(param, value, name);
  }

  template <typename T>
  void checkParamEq(const T& param, const T& value,
                    const std::string& name) const {
    if (!meta_data_->checker) {
      LOG(WARNING) << "'checkParamEq()' calls are only allowed within the "
                      "'checkParams()' method, no checks will be performed.";
      return;
    }
    meta_data_->checker->checkEq(param, value, name);
  }

  template <typename T>
  void checkParamNE(const T& param, const T& value,
                    const std::string& name) const {
    if (!meta_data_->checker) {
      LOG(WARNING) << "'checkParamNE()' calls are only allowed within the "
                      "'checkParams()' method, no checks will be performed.";
      return;
    }
    meta_data_->checker->checkNE(param, value, name);
  }

  void checkParamCond(bool condition, const std::string& warning) const {
    if (!meta_data_->checker) {
      LOG(WARNING) << "'checkParamCond()' calls are only allowed within the "
                      "'checkParams()' method, no checks will be performed.";
      return;
    }
    meta_data_->checker->checkCond(condition, warning);
  }
  void checkParamConfig(const internal::ConfigInternal& config) const {
    if (!meta_data_->checker) {
      LOG(WARNING) << "'checkParamConfig()' calls are only allowed within the "
                      "'checkParams()' method, no checks will be performed.";
      return;
    }
    if (!config.isValid(meta_data_->print_warnings)) {
      meta_data_->checker->checkCond(
          false, "Member config '" + config.name_ + "' is not valid.");
    }
  }

  // Printing Tools.
  template <typename T>
  void printField(const std::string& name, const T& field) const {
    if (!meta_data_->messages) {
      if (!meta_data_->merged_setup_currently_active) {
        LOG(WARNING) << "'printField()' calls are only allowed within the "
                        "'printFields()' method.";
      }
      return;
    }
    if (isConfig(&field)) {
      printConfigInternal(name, (const internal::ConfigInternal*)&field);
    } else {
      std::stringstream ss;
      ss << field;
      printFieldInternal(name, ss.str());
    }
  }

  void printField(const std::string& name, const bool& field) const {
    std::string val = "False";
    if (field) {
      val = "True";
    }
    printFieldInternal(name, val);
  }

  template <typename T>
  void printField(const std::string& name, const std::vector<T>& field) const {
    if (!meta_data_->messages) {
      if (!meta_data_->merged_setup_currently_active) {
        LOG(WARNING) << "'printField()' calls are only allowed within the "
                        "'printFields()' method.";
      }
      return;
    }
    std::stringstream ss;
    ss << "[";
    size_t offset = 0;
    for (const T& value : field) {
      ss << value << ", ";
      offset = 2;
    }
    std::string s = ss.str();
    s = s.substr(0, s.length() - offset).append("]");
    printFieldInternal(name, s);
  }

  template <typename T>
  void printField(const std::string& name,
                  const std::map<std::string, T>& field) const {
    if (!meta_data_->messages) {
      if (!meta_data_->merged_setup_currently_active) {
        LOG(WARNING) << "'printField()' calls are only allowed within the "
                        "'printFields()' method.";
      }
      return;
    }
    std::stringstream ss;
    ss << "{";
    size_t offset = 0;
    for (auto it = field.begin(); it != field.end(); ++it) {
      ss << it->first << ": " << it->second << ", ";
      offset = 2;
    }
    std::string s = ss.str();
    s = s.substr(0, s.length() - offset).append("}");
    printFieldInternal(name, s);
  }

  void printText(const std::string& text) const {
    if (!meta_data_->messages) {
      LOG(WARNING) << "'printText()' calls are only allowed within the "
                      "'printFields()' method.";
      return;
    }
    meta_data_->messages->emplace_back(
        std::string(meta_data_->indent, ' ').append(text));
  }

  template <typename T>
  void setupParam(const std::string& name, T* param) {
    if (meta_data_->merged_setup_set_params) {
      rosParam(name, param);
    } else {
      printField(name, *param);
    }
  }

 private:
  void printFieldInternal(const std::string& name,
                          const std::string& field) const {
    std::string f = field;

    // The header is the field name.
    std::string header = std::string(meta_data_->indent, ' ') + name + ": ";
    while (header.length() > meta_data_->print_width) {
      // Linebreaks for too long lines.
      meta_data_->messages->emplace_back(
          header.substr(0, meta_data_->print_width));
      header = header.substr(meta_data_->print_width);
    }
    if (header.length() < meta_data_->print_indent) {
      header.append(
          std::string(meta_data_->print_indent - header.length(), ' '));
    } else if (meta_data_->print_width - header.length() < f.length()) {
      meta_data_->messages->emplace_back(header);
      header = std::string(meta_data_->print_indent, ' ');
    }

    // First line could be shorter.
    int length = meta_data_->print_width - header.length();
    if (f.length() > length) {
      meta_data_->messages->emplace_back(header + f.substr(0, length));
      f = f.substr(length);

      // Fill the rest.
      length = meta_data_->print_width - meta_data_->print_indent;
      while (f.length() > length) {
        meta_data_->messages->emplace_back(
            std::string(meta_data_->print_indent, ' ') + f.substr(0, length));
        f = f.substr(length);
      }
      meta_data_->messages->emplace_back(
          std::string(meta_data_->print_indent, ' ') + f.substr(0, length));
    } else {
      meta_data_->messages->emplace_back(header.append(f));
    }
  }

  void printConfigInternal(const std::string& name,
                           const internal::ConfigInternal* field) const {
    meta_data_->messages->emplace_back(std::string(meta_data_->indent, ' ') +
        name + ":");
    meta_data_->messages->emplace_back(field->toStringInternal(
        meta_data_->indent +
            GlobalSettings::instance().default_subconfig_indent,
        meta_data_->print_width, meta_data_->print_indent));
  }

  std::string toStringInternal(int indent, int print_width,
<<<<<<< HEAD
                               int print_indent) const {
=======
                                             int print_indent) const {
>>>>>>> 25b6807e
    int print_width_prev = meta_data_->print_width;
    int print_indent_prev = meta_data_->print_indent;
    int indent_prev = meta_data_->indent;
    meta_data_->print_width = print_width;
    meta_data_->print_indent = print_indent;
    meta_data_->indent = indent;

    meta_data_->messages = std::make_unique<std::vector<std::string>>();
    meta_data_->merged_setup_already_used = true;
    meta_data_->merged_setup_set_params = false;
    // NOTE: setupParamsAndPrinting() does not modify 'this' in printing mode.
    ((ConfigInternal*)this)->setupParamsAndPrinting();
    printFields();
    std::string result;
    for (const std::string& msg : *(meta_data_->messages)) {
      result.append("\n" + msg);
    }
    if (!result.empty()) {
      result = result.substr(1);
    }
    meta_data_->messages.reset(nullptr);
    meta_data_->print_width = print_width_prev;
    meta_data_->print_indent = print_indent_prev;
    meta_data_->indent = indent_prev;
    return result;
  };

  void setupFromParamMap(const internal::ParamMap& params) {
    xmlCast(params.at("_name_space"), &param_namespace_);
    meta_data_->params = &params;
    meta_data_->merged_setup_already_used = true;
    meta_data_->merged_setup_set_params = true;
    meta_data_->merged_setup_currently_active = true;
    setupParamsAndPrinting();
<<<<<<< HEAD
    meta_data_->merged_setup_currently_active = false;
    if (!meta_data_->merged_setup_already_used) {
      fromRosParam();
    }
=======
    fromRosParam();
>>>>>>> 25b6807e
    meta_data_->params = nullptr;
    initializeDependentVariableDefaults();
  }

  template <typename T>
  void rosParamInternal(const std::string& name, T* param) {
    CHECK_NOTNULL(param);
    // Check scope and param map are valid.
    if (!meta_data_->params) {
      if (!meta_data_->merged_setup_currently_active) {
        LOG(WARNING) << "'rosParam()' calls are only allowed within the "
                        "'fromRosParam()' method, no param will be loaded.";
      }
      return;
    }
    // Check the param is set.
    auto it = meta_data_->params->find(name);
    if (it == meta_data_->params->end()) {
      return;
    }
    // Set the param.
    if (!internal::xmlCast(it->second, param)) {
      LOG(WARNING) << name_ << ": param '" << name
                   << "' is set but could not be read.";
    }
  }

  template <typename T>
  void rosParamMapInternal(const std::string& name,
                           std::map<std::string, T>* param) {
    CHECK_NOTNULL(param);
    // Check scope and param map are valid.
    if (!meta_data_->params) {
      if (!meta_data_->merged_setup_currently_active) {
        LOG(WARNING) << "'rosParam()' calls are only allowed within the "
                        "'fromRosParam()' method, no param will be loaded.";
      }
      return;
    }
    // Check the param is set.
    std::map<std::string, T> values;
    for (const auto& v : *(meta_data_->params)) {
      if (v.first.find(name + "/") != 0) {
        continue;
      }
      std::string key = v.first.substr(name.length() + 1);

      if (key.find('/') == std::string::npos) {
        T value;
        if (!internal::xmlCast(v.second, &value)) {
          LOG(WARNING) << name_ << ": param '" << name
                       << "' is set but could not be read.";
          return;
        }
        values[key] = value;
      }
    }
    *param = values;
  }

 protected:
  // These are explicitly overloaded for agreement with ROS-params.
  void rosParam(const std::string& name, int* param) {
    this->rosParamInternal(name, param);
  }

  void rosParam(const std::string& name, float* param) {
    this->rosParamInternal(name, param);
  }

  void rosParam(const std::string& name, double* param) {
    this->rosParamInternal(name, param);
  }

  void rosParam(const std::string& name, bool* param) {
    this->rosParamInternal(name, param);
  }

  void rosParam(const std::string& name, std::string* param) {
    this->rosParamInternal(name, param);
  }

  void rosParam(const std::string& name, std::vector<int>* param) {
    this->rosParamInternal(name, param);
  }

  void rosParam(const std::string& name, std::vector<double>* param) {
    this->rosParamInternal(name, param);
  }

  void rosParam(const std::string& name, std::vector<float>* param) {
    this->rosParamInternal(name, param);
  }

  void rosParam(const std::string& name, std::vector<bool>* param) {
    this->rosParamInternal(name, param);
  }

  void rosParam(const std::string& name, std::vector<std::string>* param) {
    this->rosParamInternal(name, param);
  }

  void rosParam(const std::string& name, std::map<std::string, int>* param) {
    this->rosParamMapInternal(name, param);
  }

  void rosParam(const std::string& name, std::map<std::string, double>* param) {
    this->rosParamMapInternal(name, param);
  }

  void rosParam(const std::string& name, std::map<std::string, float>* param) {
    this->rosParamMapInternal(name, param);
  }

  void rosParam(const std::string& name, std::map<std::string, bool>* param) {
    this->rosParamMapInternal(name, param);
  }

  void rosParam(const std::string& name,
                std::map<std::string, std::string>* param) {
    this->rosParamMapInternal(name, param);
  }

  void rosParam(const std::string& name, XmlRpc::XmlRpcValue* param) {
    CHECK_NOTNULL(param);
    // Check scope and param map are valid.
    if (!meta_data_->params) {
      if (!meta_data_->merged_setup_currently_active) {
        LOG(WARNING) << "'rosParam()' calls are only allowed within the "
                        "'fromRosParam()' method, no param will be loaded.";
      }
      return;
    }
    // Check the param is set.
    auto it = meta_data_->params->find(name);
    if (it == meta_data_->params->end()) {
      return;
    }
    *param = it->second;
  }

  void rosParam(ConfigInternal* config, const std::string& sub_namespace = "") {
    CHECK_NOTNULL(config);
    // Check scope and param map are valid.
    if (!meta_data_->params) {
      if (!meta_data_->merged_setup_currently_active) {
        LOG(WARNING) << "'rosParam()' calls are only allowed within the "
                        "'fromRosParam()' method, no param will be loaded.";
      }
      return;
    }
    // Get all params of the sub_namespace.
    internal::ParamMap params;
    if (sub_namespace.empty()) {
      params = *(meta_data_->params);
    } else {
      for (const auto& p : *(meta_data_->params)) {
        if (p.first.find(sub_namespace + "/") != 0) {
          continue;
        }
        std::string key = p.first.substr(sub_namespace.length() + 1);
        params[key] = p.second;
      }
    }
    setupConfigFromParamMap(params, config);
  }

  std::string rosParamNameSpace() {
    // Check scope and param map are valid.
    if (!meta_data_->params) {
      if (!meta_data_->merged_setup_currently_active) {
        LOG(WARNING)
            << "'rosParamNameSpace()' calls are only allowed within the "
               "'fromRosParam()' method, no param will be loaded.";
      }
      return param_namespace_;
    }
    return param_namespace_;
  }

#ifdef CONFIG_UTILITIES_TRANSFORMATION_ENABLED
  template <typename Scalar>
  void rosParam(const std::string& name,
                kindr::minimal::QuatTransformationTemplate<Scalar>* param) {
    CHECK_NOTNULL(param);
    // Check scope and param map are valid.
    if (!meta_data_->params) {
      if (!meta_data_->merged_setup_currently_active) {
        LOG(WARNING) << "'rosParam()' calls are only allowed within the "
                        "'fromRosParam()' method, no param will be loaded.";
      }
      return;
    }
    // Check the param is set.
    auto it = meta_data_->params->find(name);
    if (it == meta_data_->params->end()) {
      return;
    }
    const XmlRpc::XmlRpcValue& xml = it->second;
    // NOTE: This code was taken and adapted from minkindr_conversions:
    // https://github.com/ethz-asl/minkindr_ros/blob/master/
    // minkindr_conversions/include/minkindr_conversions/kindr_xml.h
    if (xml.size() != 4) {
      LOG(WARNING) << name_ << ": param '" << name
                   << "' is set but could not be read.";
      return;
    }
    // read raw inputs
    typename kindr::minimal::QuatTransformationTemplate<Scalar>::RotationMatrix
        temp_rot_matrix;
    typename kindr::minimal::QuatTransformationTemplate<Scalar>::Position
        temp_translation;
    for (size_t i = 0; i < 3; ++i) {
      if (xml[i].size() != 4) {
        LOG(WARNING) << name_ << ": param '" << name
                     << "' is set but could not be read.";
        return;
      }
      for (size_t j = 0; j < 3; ++j) {
        temp_rot_matrix(i, j) = static_cast<double>(xml[i][j]);
      }
      temp_translation(i) = static_cast<double>(xml[i][3]);
    }

    // renormalize rotation to correct for rounding error when yaml was written
    kindr::minimal::RotationQuaternionTemplate<Scalar> temp_rot_quat =
        kindr::minimal::RotationQuaternionTemplate<
            Scalar>::constructAndRenormalize(temp_rot_matrix);

    // recombine
    *param = kindr::minimal::QuatTransformationTemplate<Scalar>(
        temp_rot_quat, temp_translation);
  }

  template <typename Scalar>
  void printField(
      const std::string& name,
      const kindr::minimal::QuatTransformationTemplate<Scalar>& field) const {
    if (!meta_data_->messages) {
      LOG(WARNING) << "'printField()' calls are only allowed within the "
                      "'printFields()' method.";
      return;
    }
    std::stringstream ss;
    auto rot =
        field.getEigenQuaternion().toRotationMatrix().eulerAngles(0, 1, 2);
    rot = rot * 180.0 / M_PI;
    ss << "t: [" << field.getPosition()[0] << ", " << field.getPosition()[1]
       << ", " << field.getPosition()[2] << "] RPY°: [" << rot.x() << ", "
       << rot.y() << ", " << rot.z() << "]";
    printFieldInternal(name, ss.str());
  }
#endif  // CONFIG_UTILITIES_TRANSFORMATION_ENABLED

 private:
  friend void setupConfigFromParamMap(const internal::ParamMap& params,
                                      ConfigInternal* config);

  struct MetaData {
    // tools
    std::unique_ptr<ConfigChecker> checker;
    std::unique_ptr<std::vector<std::string>> messages;
    const internal::ParamMap* params = nullptr;

    // settings and variables
    int print_width = GlobalSettings::instance().default_print_width;
    int print_indent = GlobalSettings::instance().default_print_indent;
    int indent = 0;  // Only used for nested printing.
    bool print_warnings = false;
    bool merged_setup_already_used = false;
    bool merged_setup_set_params = false;
    bool merged_setup_currently_active = false;

    MetaData() = default;
    MetaData(const MetaData& other) {
      print_width = other.print_width;
      print_indent = other.print_indent;
      indent = other.indent;
    }
  };

  std::string name_;
  std::string param_namespace_ = "~";
  std::unique_ptr<MetaData> meta_data_;
};

// This is a dummy operator, configs provide toString().
inline std::ostream& operator<<(std::ostream& os, const ConfigInternal&) {
  return os;
}

/**
 * ==================== Exposure Utilities ===================
 */

inline void setupConfigFromParamMap(const ParamMap& params,
                                    ConfigInternal* config) {
  CHECK_NOTNULL(config);
  config->setupFromParamMap(params);
}

}  // namespace internal

/**
 * ==================== Config ====================
 */
template <typename ConfigT>
struct Config : public internal::ConfigInternal {
 public:
  // Construction.
  Config() : ConfigInternal(typeid(ConfigT).name()) {}

  ConfigT checkValid() const {
    // Returns a copy of the config in the const case.
    CHECK(isValid(true));
    ConfigT result(*static_cast<const ConfigT*>(this));
    return result;
  }

  ConfigT& checkValid() {
    // Returns a mutable reference.
    CHECK(isValid(true));
    return *static_cast<ConfigT*>(this);
  }
};

/**
 * ==================== Factory ====================
 */
class Factory {
 public:
  // Registration.

  // Creation.
  template<class Base, typename... Args>
  static std::shared_ptr<Base> create(Args... ) {

  }

 private:
  template<class Base>
  struct ModuleMap {
    // Factory method.
    template<class Derived, typename... Args>
    Base* createDerived(Args... args) { return new Derived(args...); }

    // Name method map.
    std::unordered_map<std::string, Base*(*)()

  };
};

}  // namespace config_utilities
#endif  // CONFIG_UTILITIES_CORE_HPP_

/**
 * ==================== ROS Tools ====================
 */
#ifdef CONFIG_UTILITIES_ROS_ENABLED
#ifndef CONFIG_UTILITIES_ROS_HPP_
#define CONFIG_UTILITIES_ROS_HPP_
namespace config_utilities {

// Tool to create configs from ROS
template <typename ConfigT>
ConfigT getConfigFromRos(const ros::NodeHandle& nh) {
  ConfigT config;
  if (!internal::isConfig(&config)) {
    LOG(ERROR) << "Can not 'getConfigFromRos()' for <ConfigT>='"
               << typeid(ConfigT).name()
               << "' that does not inherit from "
                  "'config_utilities::Config<ConfigT>'.";
    return config;
  }
  auto config_ptr = dynamic_cast<Config<ConfigT>*>(&config);
  if (!config_ptr) {
    LOG(ERROR) << "Can not 'getConfigFromRos()' for <ConfigT>='"
               << typeid(ConfigT).name()
               << "' that does not inherit from "
                  "'config_utilities::Config<ConfigT>'.";
    return config;
  }

  // Get params.
  internal::ParamMap params;
  std::vector<std::string> keys;
  XmlRpc::XmlRpcValue value;
  const std::string& ns = nh.getNamespace();
  nh.getParamNames(keys);
  for (std::string& key : keys) {
    if (key.find(ns) != 0) {
      continue;
    }
    key = key.substr(ns.length() + 1);
    nh.getParam(key, value);
    params[key] = value;
  }
  params["_name_space"] = ns;

  // Setup.
  internal::setupConfigFromParamMap(params, config_ptr);
  return config;
}
}  // namespace config_utilities
#endif  // CONFIG_UTILITIES_ROS_HPP_
#endif  // CONFIG_UTILITIES_ROS_ENABLED<|MERGE_RESOLUTION|>--- conflicted
+++ resolved
@@ -479,14 +479,7 @@
     meta_data_->merged_setup_currently_active = true;
     // NOTE: setupParamsAndPrinting() does not modify 'this' in printing mode.
     ((ConfigInternal*)this)->setupParamsAndPrinting();
-<<<<<<< HEAD
-    meta_data_->merged_setup_currently_active = false;
-    if (!meta_data_->merged_setup_already_used) {
-      printFields();
-    }
-=======
     printFields();
->>>>>>> 25b6807e
     std::string result =
         internal::printCenter(name_, meta_data_->print_width, '=');
     for (const std::string& msg : *(meta_data_->messages)) {
@@ -757,11 +750,7 @@
   }
 
   std::string toStringInternal(int indent, int print_width,
-<<<<<<< HEAD
                                int print_indent) const {
-=======
-                                             int print_indent) const {
->>>>>>> 25b6807e
     int print_width_prev = meta_data_->print_width;
     int print_indent_prev = meta_data_->print_indent;
     int indent_prev = meta_data_->indent;
@@ -796,14 +785,7 @@
     meta_data_->merged_setup_set_params = true;
     meta_data_->merged_setup_currently_active = true;
     setupParamsAndPrinting();
-<<<<<<< HEAD
-    meta_data_->merged_setup_currently_active = false;
-    if (!meta_data_->merged_setup_already_used) {
-      fromRosParam();
-    }
-=======
     fromRosParam();
->>>>>>> 25b6807e
     meta_data_->params = nullptr;
     initializeDependentVariableDefaults();
   }
